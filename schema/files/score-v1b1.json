{
  "$schema": "https://json-schema.org/draft/2020-12/schema",
  "$id": "https://score.dev/schemas/score",
  "title": "Score schema",
  "description": "Score workload specification",
  "type": "object",
  "required": [
    "apiVersion",
    "metadata",
    "containers"
  ],
  "additionalProperties": false,
  "properties": {
    "apiVersion": {
      "description": "The declared Score Specification version.",
      "type": "string",
      "pattern": "^score\\.dev/v1b1$"
    },
    "metadata": {
      "description": "The metadata description of the Workload.",
      "type": "object",
      "required": [
        "name"
      ],
      "additionalProperties": true,
      "properties": {
        "name": {
          "description": "A string that can describe the Workload. This must be a valid RFC1123 Label Name of up to 63 characters, including a-z, 0-9, '-' but may not start or end with '-'.",
          "type": "string",
          "minLength": 2,
          "maxLength": 63,
          "pattern": "^[a-z0-9][a-z0-9-]{0,61}[a-z0-9]$"
        },
        "annotations": {
          "description": "Annotations that apply to the Workload. The annotation can contain A-Z, a-z, 0-9, and '-' and may contain an optional /-separated RFC1123 Host Name prefix.",
          "type": "object",
          "additionalProperties": {
            "type": "string"
          },
          "propertyNames": {
            "minLength": 2,
            "maxLength": 316,
            "pattern": "^(([a-z0-9][a-z0-9-]{0,61}[a-z0-9])(\\.[a-z0-9][a-z0-9-]{0,61}[a-z0-9])*/)?[A-Za-z0-9][A-Za-z0-9._-]{0,61}[A-Za-z0-9]$"
          }
        }
      }
    },
    "service": {
      "description": "The service that the workload provides.",
      "type": "object",
      "additionalProperties": false,
      "properties": {
        "ports": {
          "description": "The set of named network ports published by the service. The service name must be a valid RFC1123 Label Name of up to 63 characters, including a-z, 0-9, '-' but may not start or end with '-'.",
          "type": "object",
          "propertyNames": {
            "minLength": 2,
            "maxLength": 63,
            "pattern": "^[a-z0-9][a-z0-9-]{0,61}[a-z0-9]$"
          },
          "additionalProperties": {
            "$ref": "#/$defs/servicePort"
          }
        }
      }
    },
    "containers": {
      "description": "The set of named containers in the Workload. The container name must be a valid RFC1123 Label Name of up to 63 characters, including a-z, 0-9, '-' but may not start or end with '-'.",
      "type": "object",
      "minProperties": 1,
      "additionalProperties": {
        "$ref": "#/$defs/container"
      },
      "propertyNames": {
        "minLength": 2,
        "maxLength": 63,
        "pattern": "^[a-z0-9][a-z0-9-]{0,61}[a-z0-9]$"
      }
    },
    "resources": {
      "description": "The Resource dependencies needed by the Workload. The resource name must be a valid RFC1123 Label Name of up to 63 characters, including a-z, 0-9, '-' but may not start or end with '-'.",
      "type": "object",
      "additionalProperties": {
        "$ref": "#/$defs/resource"
      },
      "propertyNames": {
        "minLength": 2,
        "maxLength": 63,
        "pattern": "^[a-z0-9][a-z0-9-]{0,61}[a-z0-9]$"
      }
    }
  },
  "$defs": {
    "servicePort": {
      "description": "The network port description.",
      "type": "object",
      "required": [
        "port"
      ],
      "additionalProperties": false,
      "properties": {
        "port": {
          "description": "The public service port.",
          "type": "integer",
          "minimum": 1,
          "maximum": 65535
        },
        "protocol": {
          "description": "The transport level protocol. Defaults to TCP.",
          "type": "string",
          "enum": [
            "TCP",
            "UDP"
          ]
        },
        "targetPort": {
          "description": "The internal service port. This will default to 'port' if not provided.",
          "type": "integer",
          "minimum": 1,
          "maximum": 65535
        }
      }
    },
    "resource": {
      "description": "The set of Resources associated with this Workload.",
      "type": "object",
      "additionalProperties": false,
      "required": [
        "type"
      ],
      "properties": {
        "type": {
          "description": "The Resource type. This should be a type supported by the Score implementations being used.",
          "type": "string",
          "minLength": 2,
          "maxLength": 63,
          "pattern": "^[A-Za-z0-9][A-Za-z0-9-]{0,61}[A-Za-z0-9]$"
        },
        "class": {
          "description": "An optional specialisation of the Resource type.",
          "type": "string",
          "minLength": 2,
          "maxLength": 63,
          "pattern": "^[A-Za-z0-9][A-Za-z0-9-]{0,61}[A-Za-z0-9]$"
        },
        "id": {
          "description": "An optional Resource identifier. The id may be up to 63 characters, including one or more labels of a-z, 0-9, '-' not starting or ending with '-' separated by '.'. When two resources share the same type, class, and id, they are considered the same resource when used across related Workloads.",
          "type": "string",
          "minLength": 2,
          "maxLength": 63,
          "pattern": "^[a-z0-9]+(?:-+[a-z0-9]+)*(?:\\.[a-z0-9]+(?:-+[a-z0-9]+)*)*$"
        },
        "metadata": {
          "description": "The metadata for the Resource.",
          "type": "object",
          "additionalProperties": true,
          "properties": {
            "annotations": {
              "description": "Annotations that apply to the Resource. The annotation can contain A-Z, a-z, 0-9, and '-' and may contain an optional /-separated RFC1123 Host Name prefix.",
              "type": "object",
              "additionalProperties": {
                "type": "string"
              },
              "propertyNames": {
                "minLength": 2,
                "maxLength": 316,
                "pattern": "^(([a-z0-9][a-z0-9-]{0,61}[a-z0-9])(\\.[a-z0-9][a-z0-9-]{0,61}[a-z0-9])*/)?[A-Za-z0-9][A-Za-z0-9._-]{0,61}[A-Za-z0-9]$"
              }
            }
          }
        },
        "params": {
          "description": "Optional parameters used to provision the Resource in the environment.",
          "type": "object",
          "additionalProperties": true
        }
      }
    },
    "resourcesLimits": {
      "description": "The compute and memory resource limits.",
      "type": "object",
      "additionalProperties": false,
      "properties": {
        "memory": {
          "description": "The memory limit in bytes with optional unit specifier. For example 125M or 1Gi.",
          "type": "string",
          "pattern": "^[1-9]\\d*(K|M|G|T|Ki|Mi|Gi|Ti)?$"
        },
        "cpu": {
          "description": "The CPU limit as whole or fractional CPUs. 'm' indicates milli-CPUs. For example 2 or 125m.",
          "type": "string",
          "pattern": "^\\d*(?:m|\\.\\d+)?$"
        }
      }
    },
    "containerFile": {
      "description": "The details of a file to mount in the container. One of 'source', 'content', or 'binaryContent' must be provided.",
      "type": "object",
      "additionalProperties": false,
      "properties": {
        "target": {
          "description": "(Deprecated) The file path to expose in the container. This is only used in Score workloads that describe files as an array.",
          "deprecated": true,
          "type": "string",
          "minLength": 1
        },
        "mode": {
          "description": "The optional file access mode in octal encoding. For example 0600.",
          "type": "string",
          "pattern": "^0?[0-7]{3}$"
        },
        "source": {
          "description": "The relative or absolute path to the content file.",
          "type": "string",
          "minLength": 1
        },
        "content": {
          "description": "The inline content for the file. Only supports valid utf-8.",
          "type": "string"
        },
        "binaryContent": {
          "description": "Inline standard-base64 encoded content for the file. Does not support placeholder expansion.",
          "type": "string"
        },
        "noExpand": {
          "description": "If set to true, the placeholders expansion will not occur in the contents of the file.",
          "type": "boolean"
        }
      },
      "oneOf": [
        {
          "required": [
            "content"
          ]
        },
        {
          "required": [
            "binaryContent"
          ]
        },
        {
          "required": [
            "source"
          ]
        }
      ]
    },
    "containerVolume": {
      "type": "object",
      "additionalProperties": false,
      "required": [
        "source"
      ],
      "properties": {
        "source": {
          "description": "The external volume reference.",
          "type": "string"
        },
        "path": {
          "description": "An optional sub path in the volume.",
          "type": "string"
        },
        "target": {
          "description": "(Deprecated) The target mount on the container. This is only used in Score workloads that describe volumes as an array.",
          "deprecated": true,
          "type": "string"
        },
        "readOnly": {
          "description": "Indicates if the volume should be mounted in a read-only mode.",
          "type": "boolean"
        }
      }
    },
    "container": {
      "description": "The specification of a Container within the Workload.",
      "type": "object",
      "required": [
        "image"
      ],
      "additionalProperties": false,
      "properties": {
        "image": {
          "description": "The container image name and tag.",
          "type": "string",
          "minLength": 1
        },
        "command": {
          "description": "If specified, overrides the entrypoint defined in the container image.",
          "type": "array",
          "items": {
            "type": "string"
          }
        },
        "args": {
          "description": "If specified, overrides the arguments passed to the container entrypoint.",
          "type": "array",
          "items": {
            "type": "string"
          }
        },
        "variables": {
          "description": "The environment variables for the container.",
          "type": "object",
          "propertyNames": {
            "minLength": 1,
            "pattern": "^[^=]+$"
          },
          "additionalProperties": {
            "type": "string"
          }
        },
        "files": {
          "description": "The extra files to mount into the container. Described as a map of target paths to file details. The array form is deprecated.", 
          "oneOf": [
            {
              "type": "array",
              "deprecated": true,
              "items": {
                "$ref": "#/$defs/containerFile"
              }
            },
            {
              "type": "object",
              "additionalProperties": {
<<<<<<< HEAD
                    "$ref": "#/$defs/containerFile"
                  }
=======
                "allOf": [
                  {
                    "not": {
                      "type": "object",
                      "additionalProperties": true,
                      "required": ["target"]
                    }
                  },
                  {
                    "$ref": "#/$defs/containerFile"
                  }
                ]
              }
>>>>>>> 583e6994
            }
          ]
        },
        "volumes": {
          "description": "The volumes to mount. Described as a map of target paths to volume details. The array form is deprecated.",
          "oneOf": [
            {
              "type": "array",
              "deprecated": true,
              "items": {
                "$ref": "#/$defs/containerVolume"
              }
            },
            {
              "type": "object",
              "additionalProperties": {
<<<<<<< HEAD
                    "$ref": "#/$defs/containerVolume"
=======
                "allOf": [
                  {
                    "not": {
                      "type": "object",
                      "additionalProperties": true,
                      "required": ["target"]
                    }
                  },
                  {
                    "$ref": "#/$defs/containerVolume"
                  }
                ]
>>>>>>> 583e6994
              }
            }
          ]
        },
        "before": {
          "description": "A list of containers which should run before a main process.",
          "type": "array",
          "additionalProperties": false,
          "required": ["containers", "ready"],
          "items": {
            "type": "object",
            "properties": {
              "containers": {
                "description": "The list of containers to run before the main process.",
                "type": "array",
                "items": {
                  "type": "string",
                  "description": "A container ID in this implementation.",
                  "minLength": 2,
                  "maxLength": 63,
                  "pattern": "^[a-z0-9][a-z0-9-]{0,61}[a-z0-9]$"
                }
              },
              "ready": {
                "description": "The status of the container before the next container are started.",
                "title": "Ready",
                "type": "string",
                "enum": [
                  "started",
                  "healthy",
                  "complete"
                ]
              }
            }
          }
        },
        "resources": {
          "description": "The compute resources for the container.",
          "type": "object",
          "additionalProperties": false,
          "properties": {
            "limits": {
              "description": "The maximum allowed resources for the container.",
              "$ref": "#/$defs/resourcesLimits"
            },
            "requests": {
              "description": "The minimal resources required for the container.",
              "$ref": "#/$defs/resourcesLimits"
            }
          }
        },
        "livenessProbe": {
          "description": "The liveness probe for the container.",
          "$ref": "#/$defs/containerProbe"
        },
        "readinessProbe": {
          "description": "The readiness probe for the container.",
          "$ref": "#/$defs/containerProbe"
        }
      }
    },
    "containerProbe": {
      "type": "object",
      "description": "The probe may be defined as either http, command execution, or both. The execProbe should be preferred if the Score implementation supports both types.",
      "additionalProperties": false,
      "properties": {
        "httpGet": {
          "$ref": "#/$defs/httpProbe"
        },
        "exec": {
          "$ref": "#/$defs/execProbe"
        }
      }
    },
    "execProbe": {
      "description": "An executable health probe.",
      "type": "object",
      "additionalProperties": false,
      "required": ["command"],
      "properties": {
        "command": {
          "description": "The command and arguments to execute within the container.",
          "type": "array",
          "items": {
            "type": "string"
          }
        }
      }
    },
    "httpProbe": {
      "description": "An HTTP probe details.",
      "type": "object",
      "additionalProperties": false,
      "required": [
        "port",
        "path"
      ],
      "properties": {
        "host": {
          "description": "Host name to connect to. Defaults to the workload IP. The is equivalent to a Host HTTP header.",
          "type": "string",
          "minLength": 1
        },
        "scheme": {
          "description": "Scheme to use for connecting to the host (HTTP or HTTPS). Defaults to HTTP.",
          "type": "string",
          "enum": [
            "HTTP",
            "HTTPS"
          ]
        },
        "path": {
          "description": "The path to access on the HTTP server.",
          "type": "string"
        },
        "port": {
          "description": "The port to access on the workload.",
          "type": "integer",
          "minimum": 1,
          "maximum": 65535
        },
        "httpHeaders": {
          "description": "Additional HTTP headers to send with the request",
          "type": "array",
          "items": {
            "type": "object",
            "additionalProperties": false,
            "required": [
              "name",
              "value"
            ],
            "properties": {
              "name": {
                "description": "The HTTP header name.",
                "type": "string",
                "pattern": "^[A-Za-z0-9_-]+$"
              },
              "value": {
                "description": "The HTTP header value.",
                "type": "string",
                "minLength": 1
              }
            }
          }
        }
      }
    }
  }
}<|MERGE_RESOLUTION|>--- conflicted
+++ resolved
@@ -322,10 +322,6 @@
             {
               "type": "object",
               "additionalProperties": {
-<<<<<<< HEAD
-                    "$ref": "#/$defs/containerFile"
-                  }
-=======
                 "allOf": [
                   {
                     "not": {
@@ -339,7 +335,6 @@
                   }
                 ]
               }
->>>>>>> 583e6994
             }
           ]
         },
@@ -356,9 +351,6 @@
             {
               "type": "object",
               "additionalProperties": {
-<<<<<<< HEAD
-                    "$ref": "#/$defs/containerVolume"
-=======
                 "allOf": [
                   {
                     "not": {
@@ -371,7 +363,6 @@
                     "$ref": "#/$defs/containerVolume"
                   }
                 ]
->>>>>>> 583e6994
               }
             }
           ]
